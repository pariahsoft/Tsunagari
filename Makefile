--- conflicted
+++ resolved
@@ -3,26 +3,13 @@
 all: debug
 
 debug:
-<<<<<<< HEAD
-	$(MAKE) -C deps/lua all BLDCFLAGS=-g
 	$(MAKE) -C src all BLDCFLAGS=-g
 
 release:
-	$(MAKE) -C deps/lua all BLDCFLAGS=-O2
 	$(MAKE) -C src all BLDCFLAGS=-O2
 
 profile:
-	$(MAKE) -C deps/lua all BLDCFLAGS=-pg
 	$(MAKE) -C src all BLDCFLAGS=-pg BLDLDFLAGS=-pg
-=======
-	$(MAKE) -C src all MYCFLAGS=-g
-
-release:
-	$(MAKE) -C src all MYCFLAGS=-O2
-
-profile:
-	$(MAKE) -C src all MYCFLAGS=-pg MYLDFLAGS=-pg
->>>>>>> 87b20f44
 
 # Need to specify manually because './doc/' is a directory.
 .PHONY: doc
