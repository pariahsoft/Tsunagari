--- conflicted
+++ resolved
@@ -23,11 +23,8 @@
 {
 	delete player;
 	delete area;
-<<<<<<< HEAD
-=======
 	delete values->tilesize;
 	delete values->entry->coords;
->>>>>>> eedbf800
 	delete values->entry;
 	delete values;
 }
@@ -86,11 +83,7 @@
 	if (!processDescriptor(descriptor)) // Try to load in descriptor.
 		return false;
 	
-<<<<<<< HEAD
-	player = new Entity(_rc, "testworld/player.sheet");//values->playersprite);
-=======
 	player = new Entity(_rc, "testworld/player.sheet");
->>>>>>> eedbf800
 	area = new Area(_window, _rc, player, values->entry->area);
 	
 	return true;
