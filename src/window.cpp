/******************************
** Tsunagari Tile Engine     **
** window.cpp                **
** Copyright 2011 OmegaSDG   **
******************************/

#include "resourcer.h"
#include "window.h"

<<<<<<< HEAD
GameWindow::GameWindow(uint x, uint y, bool fullscreen) : Gosu::Window(x, y, fullscreen)
=======
GameWindow::GameWindow(uint x, uint y, bool fullscreen, std::string descriptor)
		: Gosu::Window(x, y, fullscreen)
>>>>>>> 3b5f5eeb
{
	Resourcer rc(this);
	world = new World(this, &rc);
}

GameWindow::~GameWindow()
{
	delete world;
}

bool GameWindow::initEntryWorld(std::string descriptor) {
	return world->init(descriptor);
}

void GameWindow::buttonDown(Gosu::Button btn)
{
	if (btn == Gosu::kbEscape)
		close();
	else
		world->button_down(btn);
}

void GameWindow::draw()
{
	world->draw();
}

bool GameWindow::needsRedraw()
{
	return world->needs_redraw();
}

void GameWindow::update()
{
}
<|MERGE_RESOLUTION|>--- conflicted
+++ resolved
@@ -7,12 +7,8 @@
 #include "resourcer.h"
 #include "window.h"
 
-<<<<<<< HEAD
-GameWindow::GameWindow(uint x, uint y, bool fullscreen) : Gosu::Window(x, y, fullscreen)
-=======
-GameWindow::GameWindow(uint x, uint y, bool fullscreen, std::string descriptor)
+GameWindow::GameWindow(uint x, uint y, bool fullscreen)
 		: Gosu::Window(x, y, fullscreen)
->>>>>>> 3b5f5eeb
 {
 	Resourcer rc(this);
 	world = new World(this, &rc);
