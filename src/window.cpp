--- conflicted
+++ resolved
@@ -8,8 +8,6 @@
 #include "world.h"
 #include "window.h"
 
-<<<<<<< HEAD
-=======
 // === Roguelike Input Mode Settings ===
 	// Milliseconds of button down before starting persistent input.
 	#define ROGUELIKE_PERSIST_DELAY_INIT 500
@@ -17,7 +15,6 @@
 	// Milliseconds between persistent input sends.
 	#define ROGUELIKE_PERSIST_DELAY_CONSECUTIVE 100
 // ===
->>>>>>> 8c43c4d2
 
 static GameWindow* globalWindow = NULL;
 
