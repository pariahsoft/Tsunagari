--- conflicted
+++ resolved
@@ -34,13 +34,8 @@
 	  speedMul(1.0),
 	  moving(false),
 	  area(area),
-<<<<<<< HEAD
 	  c(0, 0, 0),
 	  r(0.0, 0.0, 0.0),
-=======
-	  c(icoord(0, 0, 0)),
-	  r(rcoord(0.0, 0.0, 0.0)),
->>>>>>> aef9f2f5
 	  conf(conf)
 {
 }
